--- conflicted
+++ resolved
@@ -3,11 +3,8 @@
 import {HandleData, ModifyStream, NotebookUpdate, ReleaseHandle, TableOp} from "../data/messages";
 import {CellMetadata} from "../data/data";
 import {
-<<<<<<< HEAD
-=======
     ClientResult,
     Output,
->>>>>>> d51f7638
     ResultValue,
     ServerErrorWithCause
 } from "../data/result";
@@ -28,10 +25,7 @@
 import {OpenNotebooksHandler} from "../state/preferences";
 import {ClientBackup} from "../state/client_backup";
 import {ErrorStateHandler} from "../state/error_state";
-<<<<<<< HEAD
-=======
 import {ViewType} from "../ui/input/viz_selector";
->>>>>>> d51f7638
 
 /**
  * The Dispatcher is used to handle actions initiated by the UI.
@@ -109,58 +103,6 @@
                 this.socket.send(new messages.CurrentSelection(id, range))
             }
         }, this)
-<<<<<<< HEAD
-
-    }
-
-    private sendUpdate(upd: NotebookUpdate) {
-        this.socket.send(upd)
-        ClientBackup.updateNb(this.handler.state.path, upd)
-            .catch(err => console.error("Error backing up update", err))
-    }
-
-    /*******************************
-     ** Task management methods **
-     *******************************/
-
-    cancelTasks() {
-        this.socket.send(new messages.CancelTasks(this.state.path))
-    }
-
-    /*******************************
-     ** UI methods (which don't   **
-     ** really belong here)       **
-     *******************************/
-
-    showValueInspector(result: ResultValue, tab?: string) {
-        ValueInspector.get.inspect(this, this.handler, result, tab)
-    }
-
-    hideValueInspector() {
-        ValueInspector.get.hide()
-    }
-
-    /*******************************
-     ** Notebook management methods **
-     *******************************/
-
-    clearOutput() {
-        this.socket.send(new messages.ClearOutput())
-    }
-
-    downloadNotebook() {
-        const path = window.location.pathname + "?download=true"
-        const link = document.createElement('a');
-        link.setAttribute("href", path);
-        link.setAttribute("download", this.state.path);
-        link.click()
-    }
-
-    /*******************************
-     ** Kernel management methods **
-     *******************************/
-
-=======
 
     }
 
@@ -216,7 +158,6 @@
      ** Kernel management methods **
      *******************************/
 
->>>>>>> d51f7638
     reconnect(onlyIfClosed: boolean): void {
         console.log("Attempting to reconnect to notebook")
         this.socket.reconnect(onlyIfClosed)
@@ -239,7 +180,6 @@
                 errorView.dispose()
             }
         }, errorView)
-<<<<<<< HEAD
     }
 
     kernelCommand(command: "start" | "kill") {
@@ -287,54 +227,6 @@
             }
         })
         this.socket.send(new messages.RunCell(serverCells));
-=======
-    }
-
-    kernelCommand(command: "start" | "kill") {
-        if (command === "start") {
-            this.socket.send(new messages.StartKernel(messages.StartKernel.NoRestart));
-        } else if (command === "kill") {
-            if (confirm("Kill running kernel? State will be lost.")) {
-                this.socket.send(new messages.StartKernel(messages.StartKernel.Kill));
-            }
-        }
-    }
-
-    /*******************************
-     ** Cell management methods **
-     *******************************/
-
-    runCells(cellIds: number[]) {
-        // empty cellIds means run all of them!
-        if (cellIds.length === 0) {
-            cellIds = this.state.cellOrder
-        }
-
-        cellIds = collect(cellIds, id => this.state.cells[id]?.language !== "text" ? id : undefined);
-
-        const [clientCells, serverCells] = partition(cellIds, id => {
-            const cell = this.state.cells[id]
-            if (cell) {
-                return Object.keys(ClientInterpreters).includes(cell.language)
-            } else {
-                console.warn("Run requested for cell with ID", id, "but a cell with that ID was not found in", this.state.cells)
-                return true // should this fail?
-            }
-        })
-        clientCells.forEach(id => {
-            const idx = cellIds.indexOf(id)
-            const prevId = cellIds[idx - 1]
-            const clientInterpreter = ClientInterpreter.forPath(this.state.path);
-            if (clientInterpreter) {
-                clientInterpreter.runCell(id, this, prevId)
-            } else {
-                const cell = this.state.cells[id];
-                const message = `Missing Client Interpreter for cell ${cell.id} of type ${cell.language}`
-                console.error(message)
-                ErrorStateHandler.addKernelError(this.handler.state.path, new ServerErrorWithCause("Missing Client Interpreter", message, []))
-            }
-        })
-        this.socket.send(new messages.RunCell(serverCells));
     }
 
     setCellOutput(cellId: number, output: Output | ClientResult) {
@@ -343,7 +235,6 @@
         } else {
             this.handler.cellsHandler.update1(cellId, cellState => ({...cellState, results: [output]}));
         }
->>>>>>> d51f7638
     }
 
     runActiveCell() {
