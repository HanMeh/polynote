--- conflicted
+++ resolved
@@ -6,11 +6,8 @@
     arrReplace,
     changedKeys,
     collect,
-<<<<<<< HEAD
-   deepCopy, deepEquals,
-=======
+    deepCopy,
     deepEquals,
->>>>>>> ae52a169
     deepFreeze,
     Deferred,
     diffArray,
@@ -129,7 +126,6 @@
                 checkFrozen(deepFreeze(anything))
             })
         )
-<<<<<<< HEAD
     })
 })
 
@@ -144,8 +140,6 @@
         expect(outerObj.d === cp.d).toBeFalsy();
         expect(outerObj.e === cp.e).toBeFalsy();
         expect(outerObj.e[3] === cp.e[3]).toBeFalsy();
-=======
->>>>>>> ae52a169
     })
 })
 
