<<<<<<< HEAD
import {NoUpdate, StateHandler, StateView} from "./state_handler";
=======
import {Disposable, NoUpdate, StateHandler, StateView} from "./state_handler";
import {ServerErrorWithCause} from "../data/result";
>>>>>>> d51f7638
import {Identity} from "../data/messages";
import {NotebookStateHandler} from "./notebook_state";
import {SocketSession} from "../messaging/comms";
import {NotebookMessageReceiver} from "../messaging/receiver";
import {
    NotebookMessageDispatcher,
} from "../messaging/dispatcher";
import {SocketStateHandler} from "./socket_state";
import {NotebookConfig, SparkPropertySet} from "../data/data";
<<<<<<< HEAD
import {arrDeleteFirstItem, arrReplace, nameFromPath, removeKeys} from "../util/helpers";
=======
import {arrDeleteFirstItem, arrReplace, deepEquals, nameFromPath, removeKeys} from "../util/helpers";
import {EditBuffer} from "../data/edit_buffer";
>>>>>>> d51f7638
import {OpenNotebooksHandler, RecentNotebooksHandler} from "./preferences";

export type NotebookInfo = {
    handler: NotebookStateHandler,
    loaded: boolean,
    info?: {
        receiver: NotebookMessageReceiver,
        dispatcher: NotebookMessageDispatcher
    }
};

export interface ServerState {
    // Keys are notebook path. Values denote whether the notebook has ever been loaded in this session.
    notebooks: Record<string, NotebookInfo["loaded"]>,
    connectionStatus: "connected" | "disconnected",
    interpreters: Record<string, string>,
    serverVersion: string,
    serverCommit: string,
    identity: Identity,
    sparkTemplates: SparkPropertySet[]
    // ephemeral states
    currentNotebook?: string,
    openNotebooks: string[]
}

export class ServerStateHandler extends StateHandler<ServerState> {
    private static notebooks: Record<string, NotebookInfo> = {};

    private constructor(state: ServerState) {
        const view = new StateView(state)
        super(view);
    }

    private static inst: ServerStateHandler;
    static get get() {
        if (!ServerStateHandler.inst) {
            ServerStateHandler.inst = new ServerStateHandler({
                notebooks: {},
                connectionStatus: "disconnected",
                interpreters: {},
                serverVersion: "unknown",
                serverCommit: "unknown",
                identity: new Identity("Unknown User", null),
                sparkTemplates: [],
                currentNotebook: undefined,
                openNotebooks: []
            })
        }
        return ServerStateHandler.inst;
    }

    /**
     * Create a temporary view into the ServerState.
     *
     * @param key
     * @param disposeWhen
     */
    static view<T extends keyof ServerState>(key: T): StateView<ServerState[T]> {
        return ServerStateHandler.get.view(key)
    }

    /**
     * Convenience method to get the state.
     */
    static get state(): ServerState {
        return ServerStateHandler.get.state;
    }

    static updateState(f: (s: ServerState) => (typeof NoUpdate | ServerState), updateSource?: any) {
        return ServerStateHandler.get.update(f, updateSource)
    }

    // only for testing
    static clear() {
        if (ServerStateHandler.inst) {
            ServerStateHandler.inst.dispose()

            ServerStateHandler.inst = new ServerStateHandler({
                notebooks: {},
                connectionStatus: "disconnected",
                interpreters: {},
                serverVersion: "unknown",
                serverCommit: "unknown",
                identity: new Identity("Unknown User", null),
                sparkTemplates: [],
                currentNotebook: undefined,
                openNotebooks: []
            })
        }
    }

    static loadNotebook(path: string, open?: boolean): Promise<NotebookInfo> {
        let nbInfo = ServerStateHandler.getOrCreateNotebook(path)
        const loaded =  nbInfo?.info;
        if (! loaded) {
            // Note: the server will start sending notebook data on this socket automatically after it connects
            const nbSocket = new SocketStateHandler(SocketSession.fromRelativeURL(`ws/${encodeURIComponent(path)}`));
            const receiver = new NotebookMessageReceiver(nbSocket, nbInfo.handler);
            const dispatcher = new NotebookMessageDispatcher(nbSocket, nbInfo.handler)
            nbInfo.info = {receiver, dispatcher};
            nbInfo.loaded = true;
            ServerStateHandler.notebooks[path] = nbInfo;
        }

        ServerStateHandler.updateState(s => ({
            ...s,
            notebooks: {...s.notebooks, [path]: nbInfo.loaded},
            openNotebooks: open && !s.openNotebooks.includes(path) ? [...s.openNotebooks, path] : s.openNotebooks
        }))

        return new Promise(resolve => {
            const checkIfLoaded = () => {
                const maybeLoaded = ServerStateHandler.getOrCreateNotebook(path)
                if (maybeLoaded.loaded && maybeLoaded.info) {
                    nbInfo.handler.removeObserver(loading);
                    resolve(maybeLoaded)
                }
            }
            const loading = nbInfo.handler.addObserver(checkIfLoaded, nbInfo.handler)
            checkIfLoaded()
        })
    }

    static getNotebook(path: string): NotebookInfo | undefined {
        return ServerStateHandler.notebooks[path]
    }

    /**
     * Initialize a new NotebookState and create a NotebookMessageReceiver for that notebook.
     */
    static getOrCreateNotebook(path: string): NotebookInfo {
        const maybeExists = ServerStateHandler.notebooks[path]
        if (maybeExists) {
            return maybeExists
        } else {
            const nbInfo = {
                handler: new NotebookStateHandler({
                    path,
                    cells: {},
                    cellOrder: [],
                    config: {open: false, config: NotebookConfig.default},
                    kernel: {
<<<<<<< HEAD
                        symbols: [],
=======
                        symbols: {},
>>>>>>> d51f7638
                        status: 'disconnected',
                        info: {},
                        tasks: {},
                    },
                    activePresence: {},
                    activeCellId: undefined,
                    activeCompletion: undefined,
                    activeSignature: undefined,
                    activeStreams: {},
                }),
                loaded: false,
                info: undefined,
            }

            ServerStateHandler.notebooks[path] = nbInfo;
            return nbInfo
        }
    }

    // TODO: should all this rename stuff be handled by state changes somewhere?
    static renameNotebook(oldPath: string, newPath: string) {
        const nbInfo = ServerStateHandler.notebooks[oldPath]
        if (nbInfo) {
            // update the path in the notebook's handler
            nbInfo.handler.update(nbState => {
                return {
                    ...nbState,
                    path: newPath
                }
            })
            // update our notebooks dictionary
            ServerStateHandler.notebooks[newPath] = nbInfo
            delete ServerStateHandler.notebooks[oldPath]

            // update the server state's notebook dictionary
            ServerStateHandler.get.update(s => {
                const prev = s.notebooks[oldPath]
                return {
                    ...s,
                    notebooks: {
                        ...removeKeys(s.notebooks, oldPath),
                        [newPath]: prev
                    }
                }
            })

            // update recent notebooks
            RecentNotebooksHandler.update(nbs => {
                const prevIdx = nbs.findIndex(nb => nb.path === oldPath)
                if (prevIdx > -1) {
                    return arrReplace(nbs, prevIdx, {name: nameFromPath(newPath), path: newPath})
                } else return nbs // not a recent notebook
            })

            // update open notebooks
            OpenNotebooksHandler.update(nbs => {
                const prevIdx = nbs.findIndex(nb => nb === oldPath)
                if (prevIdx > -1) {
                    return arrReplace(nbs, prevIdx, newPath)
                } else return nbs
            })
        }
    }

    static deleteNotebook(path: string) {
        ServerStateHandler.closeNotebook(path)

        // update our notebooks dictionary
        delete ServerStateHandler.notebooks[path]

        // update recent notebooks
        RecentNotebooksHandler.update(nbs => arrDeleteFirstItem(nbs, {name: nameFromPath(path), path: path}))

        // update the server state's notebook dictionary
        ServerStateHandler.get.update(s => {
            return {
                ...s,
                notebooks: {
                    ...removeKeys(s.notebooks, path),
                }
            }
        })
    }

    static closeNotebook(path: string) {
        const maybeNb = ServerStateHandler.notebooks[path];
        if (maybeNb) {
            maybeNb.handler.dispose()

            // reset the entry for this notebook.
            delete ServerStateHandler.notebooks[path]
            ServerStateHandler.getOrCreateNotebook(path)

            ServerStateHandler.updateState(s => ({
                ...s,
                notebooks: {
                    ...s.notebooks,
                    [path]: false
                },
                openNotebooks: arrDeleteFirstItem(s.openNotebooks, path)
            }))
        }
    }

    static reconnectNotebooks(onlyIfClosed: boolean) {
        Object.entries(ServerStateHandler.notebooks).forEach(([path, notebook]) => {
            if (notebook.loaded && notebook.info) {
                notebook.info.dispatcher.reconnect(onlyIfClosed)
            }
        })
    }

    static get openNotebooks(): [string, NotebookInfo][] {
        return Object.entries(ServerStateHandler.notebooks).reduce<[string, NotebookInfo][]>((acc, [path, info]) => {
            if (info.loaded) {
                return [...acc, [path, info]]
            } else if (info.handler.state.kernel.status !== "disconnected") {
                return [...acc, [path, info]]
            } else return acc
        }, [])
    }

    static selectNotebook(path: string) {
        ServerStateHandler.updateState(s => ({...s, currentNotebook: path}))
    }
}
<|MERGE_RESOLUTION|>--- conflicted
+++ resolved
@@ -1,9 +1,4 @@
-<<<<<<< HEAD
 import {NoUpdate, StateHandler, StateView} from "./state_handler";
-=======
-import {Disposable, NoUpdate, StateHandler, StateView} from "./state_handler";
-import {ServerErrorWithCause} from "../data/result";
->>>>>>> d51f7638
 import {Identity} from "../data/messages";
 import {NotebookStateHandler} from "./notebook_state";
 import {SocketSession} from "../messaging/comms";
@@ -13,12 +8,7 @@
 } from "../messaging/dispatcher";
 import {SocketStateHandler} from "./socket_state";
 import {NotebookConfig, SparkPropertySet} from "../data/data";
-<<<<<<< HEAD
-import {arrDeleteFirstItem, arrReplace, nameFromPath, removeKeys} from "../util/helpers";
-=======
 import {arrDeleteFirstItem, arrReplace, deepEquals, nameFromPath, removeKeys} from "../util/helpers";
-import {EditBuffer} from "../data/edit_buffer";
->>>>>>> d51f7638
 import {OpenNotebooksHandler, RecentNotebooksHandler} from "./preferences";
 
 export type NotebookInfo = {
@@ -161,11 +151,7 @@
                     cellOrder: [],
                     config: {open: false, config: NotebookConfig.default},
                     kernel: {
-<<<<<<< HEAD
-                        symbols: [],
-=======
                         symbols: {},
->>>>>>> d51f7638
                         status: 'disconnected',
                         info: {},
                         tasks: {},
